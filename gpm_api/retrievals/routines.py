#!/usr/bin/env python3
"""
Created on Fri Jul 28 16:12:07 2023

@author: ghiggi
"""
import importlib

from gpm_api.io.products import available_products


def _get_module_function_names(module_name):
    """Retrieve all function names within a module."""
    module = importlib.import_module(module_name)
    # Use dir() to get all names defined in the module
    all_names = dir(module)
    # Filter out function names from all_names
    function_names = [name for name in all_names if callable(getattr(module, name))]
    return function_names


def _get_available_retrievals(module_name):
    """Get available retrievals inside a specific module."""
    function_names = _get_module_function_names(module_name)
    retrievals = [s[len("retrieve_") :] for s in function_names if s.startswith("retrieve_")]
    return retrievals


def _get_retrieval_function(module_name, retrieval):
    """Get the retrieval function from a specific module."""
    func_name = f"retrieve_{retrieval}"
    module = importlib.import_module(module_name)
    func = getattr(module, func_name, None)
    if func is None or not callable(func):
        raise ValueError(f"{func_name} function not found in the {module_name} module.")
    return func


def _infer_product(ds):
    if "gpm_api_product" not in ds.attrs:
        raise ValueError(
            "The xr.Dataset does not have the global attribute 'gpm_api_product' key !"
        )
    product = ds.attrs["gpm_api_product"]
    return product


def available_retrievals(ds):
    """Decode the variables of a given GPM product."""
    # Retrieve products
    product = _infer_product(ds)
    # Define retrievals for 2A-<RADAR> products
    if product in available_products(product_categories="RADAR", product_levels="2A"):
        module_name = "gpm_api.retrievals.retrieval_2a_radar"
        return _get_available_retrievals(module_name)
    if product in available_products(product_categories="PMW", product_levels="2A"):
        module_name = "gpm_api.retrievals.retrieval_2a_pmw"
        return _get_available_retrievals(module_name)


def check_retrieval_validity(ds, retrieval):
    """Check retrieval validity."""
    product = ds.attrs["gpm_api_product"]
    valid_retrievals = available_retrievals(ds)
    if valid_retrievals is None:
        raise NotImplementedError(
            f"GPM-API does not yet implements retrievals for product {product}"
        )
    if retrieval not in valid_retrievals:
        raise ValueError(
            f"{retrieval} is an invalid retrieval for {product}. Available retrievals are {valid_retrievals}"
        )


def get_retrieval_variable(ds, name, *args, **kwargs):
    """Compute the requested variable."""
    # Retrieve products
    product = _infer_product(ds)

    # Define retrievals for 2A-<RADAR> products
    if product in available_products(product_categories="RADAR", product_levels="2A"):
        module_name = "gpm_api.retrievals.retrieval_2a_radar"
<<<<<<< HEAD
        check_retrieval_validity(ds, name)
        return _get_retrieval_function(module_name, name)(ds, *args, **kwargs)
    if product in available_products(product_category="PMW", product_level="2A"):
=======
        check_retrieval_validity(ds, retrieval)
        return _get_retrieval_function(module_name, retrieval)(ds, *args, **kwargs)
    if product in available_products(product_categories="PMW", product_levels="2A"):
>>>>>>> bf0b435e
        module_name = "gpm_api.^retrievals.retrieval_2a_pmw"
        check_retrieval_validity(ds, name)
        return _get_retrieval_function(module_name, name)(ds, *args, **kwargs)<|MERGE_RESOLUTION|>--- conflicted
+++ resolved
@@ -80,15 +80,9 @@
     # Define retrievals for 2A-<RADAR> products
     if product in available_products(product_categories="RADAR", product_levels="2A"):
         module_name = "gpm_api.retrievals.retrieval_2a_radar"
-<<<<<<< HEAD
         check_retrieval_validity(ds, name)
         return _get_retrieval_function(module_name, name)(ds, *args, **kwargs)
-    if product in available_products(product_category="PMW", product_level="2A"):
-=======
-        check_retrieval_validity(ds, retrieval)
-        return _get_retrieval_function(module_name, retrieval)(ds, *args, **kwargs)
     if product in available_products(product_categories="PMW", product_levels="2A"):
->>>>>>> bf0b435e
         module_name = "gpm_api.^retrievals.retrieval_2a_pmw"
         check_retrieval_validity(ds, name)
         return _get_retrieval_function(module_name, name)(ds, *args, **kwargs)