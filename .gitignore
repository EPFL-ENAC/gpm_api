--- conflicted
+++ resolved
@@ -38,10 +38,8 @@
 *.egg
 MANIFEST
 _version.py
-<<<<<<< HEAD
-=======
 gpm_api/_version.py
->>>>>>> 8be12434
+
 
 # PyInstaller
 #  Usually these files are written by a python script from a template
